installation_status:
  Archive Tools:
    installed: false
    package_manager: apt
    timestamp: '2025-09-21T15:16:16.226208'
  Build Tools:
    installed: false
    package_manager: apt
    timestamp: '2025-09-21T15:16:16.128128'
  Database Clients:
    installed: false
    package_manager: apt
    timestamp: '2025-09-21T15:16:16.255207'
  Docker:
    installed: false
    package_manager: apt
    timestamp: '2025-09-21T15:16:16.015454'
  Git Tools:
    installed: false
    package_manager: apt
    timestamp: '2025-09-21T15:16:16.080599'
  Network Tools:
    installed: false
    package_manager: apt
    timestamp: '2025-09-21T15:16:16.149190'
  Node.js:
    installed: false
    package_manager: apt
    timestamp: '2025-09-21T15:16:16.039899'
  Python Dev:
    installed: true
    package_manager: apt
    timestamp: '2025-09-21T15:16:16.064205'
  System Monitor:
    installed: false
    package_manager: apt
    timestamp: '2025-09-21T15:16:16.161571'
  Text Editors:
    installed: true
    package_manager: apt
    timestamp: '2025-09-21T15:16:16.182326'
modules:
  app_install:
    applications:
    - description: Container runtime and orchestration
      name: Docker
      package: docker.io docker-compose
      post_install: usermod -aG docker $USER && systemctl enable docker
    - description: JavaScript runtime and package manager
      name: Node.js
      package: nodejs npm
      post_install: npm install -g yarn
    - description: Python development tools
      name: Python Dev
      package: python3-pip python3-venv python3-dev
      post_install: pip3 install --upgrade pip setuptools wheel
    - description: Version control system and tools
      name: Git Tools
      package: git git-lfs gitk
      post_install: git lfs install
    - description: Essential compilation tools
      name: Build Tools
      package: build-essential cmake automake autoconf
    - description: Network utilities and diagnostic tools
      name: Network Tools
      package: curl wget net-tools dnsutils
    - description: System monitoring and disk usage tools
      name: System Monitor
      package: htop btop ncdu
    - description: Terminal-based text editors
      name: Text Editors
      package: vim neovim nano
    - description: File compression and archive utilities
      name: Archive Tools
      package: zip unzip tar gzip bzip2 xz-utils
    - description: Database client tools
      name: Database Clients
      package: mysql-client postgresql-client redis-tools
    enabled: true
  homebrew:
    auto_install: false
    default_packages:
    - git
    - curl
    - wget
    - vim
    enabled: true
    sources:
    - name: Official
      url: https://github.com/Homebrew/brew
    - name: Tuna Mirror
      url: https://mirrors.tuna.tsinghua.edu.cn/git/homebrew/brew.git
  package_manager:
    enabled: true
<<<<<<< HEAD
    supported:
      - apt
      - yum
      - dnf
      - brew
=======
>>>>>>> 0dd6e8f3
    mirrors:
      apk:
        default: https://dl-cdn.alpinelinux.org/alpine/
        sources:
        - description: Official Alpine Linux repositories
          key: default
          name: Official Alpine Linux
          url: https://dl-cdn.alpinelinux.org/alpine/
        - description: Alibaba Cloud mirror (China)
          key: aliyun
          name: Aliyun
          url: https://mirrors.aliyun.com/alpine/
        - description: Tsinghua University mirror (China)
          key: tuna
          name: Tsinghua University
          url: https://mirrors.tuna.tsinghua.edu.cn/alpine/
        - description: University of Science and Technology of China
          key: ustc
          name: USTC
          url: https://mirrors.ustc.edu.cn/alpine/
      apt:
        default: https://archive.ubuntu.com/ubuntu/
        sources:
        - description: Official Ubuntu repositories
          key: default
          name: Official Ubuntu
          url: https://archive.ubuntu.com/ubuntu/
        - description: Alibaba Cloud mirror (China)
          key: aliyun
          name: Aliyun
          url: https://mirrors.aliyun.com/ubuntu/
        - description: Tsinghua University mirror (China)
          key: tuna
          name: Tsinghua University
          url: https://mirrors.tuna.tsinghua.edu.cn/ubuntu/
        - description: University of Science and Technology of China
          key: ustc
          name: USTC
          url: https://mirrors.ustc.edu.cn/ubuntu/
        - description: NetEase mirror (China)
          key: '163'
          name: NetEase
          url: https://mirrors.163.com/ubuntu/
        - description: Huawei Cloud mirror (China)
          key: huawei
          name: Huawei Cloud
          url: https://repo.huaweicloud.com/ubuntu/
        - description: Tencent Cloud mirror (China)
          key: tencent
          name: Tencent Cloud
          url: https://mirrors.cloud.tencent.com/ubuntu/
        - description: Beijing Foreign Studies University
          key: bfsu
          name: BFSU
          url: https://mirrors.bfsu.edu.cn/ubuntu/
        - description: Nanjing University mirror
          key: nju
          name: NJU
          url: https://mirror.nju.edu.cn/ubuntu/
        - description: Shanghai Jiao Tong University
          key: sjtu
          name: SJTU
          url: https://mirror.sjtu.edu.cn/ubuntu/
        - description: Beijing Jiaotong University
          key: bjtu
          name: BJTU
          url: https://mirror.bjtu.edu.cn/ubuntu/
      brew:
        default: https://github.com/Homebrew/brew.git
        sources:
        - description: Official Homebrew repository
          key: default
          name: Official Homebrew
          url: https://github.com/Homebrew/brew.git
        - description: Tsinghua University mirror (China)
          key: tuna
          name: Tsinghua University
          url: https://mirrors.tuna.tsinghua.edu.cn/git/homebrew/brew.git
        - description: University of Science and Technology of China
          key: ustc
          name: USTC
          url: https://mirrors.ustc.edu.cn/brew.git
        - description: Alibaba Cloud mirror (China)
          key: aliyun
          name: Aliyun
          url: https://mirrors.aliyun.com/homebrew/brew.git
      dnf:
        default: https://download.fedoraproject.org/pub/fedora/
        sources:
<<<<<<< HEAD
          - name: "Official Fedora"
            key: "default"
            url: "https://download.fedoraproject.org/pub/fedora/"
            description: "Official Fedora repositories"
          - name: "Aliyun"
            key: "aliyun"
            url: "https://mirrors.aliyun.com/fedora/"
            description: "Alibaba Cloud mirror (China)"
          - name: "Tsinghua University"
            key: "tuna"
            url: "https://mirrors.tuna.tsinghua.edu.cn/fedora/"
            description: "Tsinghua University mirror (China)"
          - name: "USTC"
            key: "ustc"
            url: "https://mirrors.ustc.edu.cn/fedora/"
            description: "University of Science and Technology of China"
          - name: "NetEase"
            key: "163"
            url: "https://mirrors.163.com/fedora/"
            description: "NetEase mirror (China)"
      brew:
        default: "https://github.com/Homebrew/brew.git"
        sources:
          - name: "Official Homebrew"
            key: "default"
            url: "https://github.com/Homebrew/brew.git"
            description: "Official Homebrew repository"
          - name: "Tsinghua University"
            key: "tuna"
            url: "https://mirrors.tuna.tsinghua.edu.cn/git/homebrew/brew.git"
            description: "Tsinghua University mirror (China)"
          - name: "USTC"
            key: "ustc"
            url: "https://mirrors.ustc.edu.cn/brew.git"
            description: "University of Science and Technology of China"
          - name: "Aliyun"
            key: "aliyun"
            url: "https://mirrors.aliyun.com/homebrew/brew.git"
            description: "Alibaba Cloud mirror (China)"

  user_management:
=======
        - description: Official Fedora repositories
          key: default
          name: Official Fedora
          url: https://download.fedoraproject.org/pub/fedora/
        - description: Alibaba Cloud mirror (China)
          key: aliyun
          name: Aliyun
          url: https://mirrors.aliyun.com/fedora/
        - description: Tsinghua University mirror (China)
          key: tuna
          name: Tsinghua University
          url: https://mirrors.tuna.tsinghua.edu.cn/fedora/
        - description: University of Science and Technology of China
          key: ustc
          name: USTC
          url: https://mirrors.ustc.edu.cn/fedora/
        - description: NetEase mirror (China)
          key: '163'
          name: NetEase
          url: https://mirrors.163.com/fedora/
      pacman:
        default: https://archlinux.org/mirrorlist/
        sources:
        - description: Official Arch Linux repositories
          key: default
          name: Official Arch Linux
          url: https://archlinux.org/mirrorlist/
        - description: Alibaba Cloud mirror (China)
          key: aliyun
          name: Aliyun
          url: Server = https://mirrors.aliyun.com/archlinux/$repo/os/$arch
        - description: Tsinghua University mirror (China)
          key: tuna
          name: Tsinghua University
          url: Server = https://mirrors.tuna.tsinghua.edu.cn/archlinux/$repo/os/$arch
        - description: University of Science and Technology of China
          key: ustc
          name: USTC
          url: Server = https://mirrors.ustc.edu.cn/archlinux/$repo/os/$arch
        - description: NetEase mirror (China)
          key: '163'
          name: NetEase
          url: Server = https://mirrors.163.com/archlinux/$repo/os/$arch
      yum:
        default: https://mirror.centos.org/centos/
        sources:
        - description: Official CentOS repositories
          key: default
          name: Official CentOS
          url: https://mirror.centos.org/centos/
        - description: Alibaba Cloud mirror (China)
          key: aliyun
          name: Aliyun
          url: https://mirrors.aliyun.com/centos/
        - description: Tsinghua University mirror (China)
          key: tuna
          name: Tsinghua University
          url: https://mirrors.tuna.tsinghua.edu.cn/centos/
        - description: University of Science and Technology of China
          key: ustc
          name: USTC
          url: https://mirrors.ustc.edu.cn/centos/
        - description: NetEase mirror (China)
          key: '163'
          name: NetEase
          url: https://mirrors.163.com/centos/
        - description: Huawei Cloud mirror (China)
          key: huawei
          name: Huawei Cloud
          url: https://repo.huaweicloud.com/centos/
      zypper:
        default: https://download.opensuse.org/
        sources:
        - description: Official openSUSE repositories
          key: default
          name: Official openSUSE
          url: https://download.opensuse.org/
        - description: Alibaba Cloud mirror (China)
          key: aliyun
          name: Aliyun
          url: https://mirrors.aliyun.com/opensuse/
        - description: Tsinghua University mirror (China)
          key: tuna
          name: Tsinghua University
          url: https://mirrors.tuna.tsinghua.edu.cn/opensuse/
        - description: University of Science and Technology of China
          key: ustc
          name: USTC
          url: https://mirrors.ustc.edu.cn/opensuse/
    supported:
    - apt
    - yum
    - dnf
    - pacman
    - zypper
    - brew
    - apk
  system_info:
    auto_refresh: true
    components:
    - distribution
    - package_manager
    - cpu_info
    - memory_info
    - disk_info
    - network_info
>>>>>>> 0dd6e8f3
    enabled: true
    export_formats:
    - json
    - yaml
    - txt
  user_management:
    copy_skel: true
    create_sudo_user: true
    default_shell: /bin/bash
    enabled: true<|MERGE_RESOLUTION|>--- conflicted
+++ resolved
@@ -92,34 +92,12 @@
       url: https://mirrors.tuna.tsinghua.edu.cn/git/homebrew/brew.git
   package_manager:
     enabled: true
-<<<<<<< HEAD
     supported:
-      - apt
-      - yum
-      - dnf
-      - brew
-=======
->>>>>>> 0dd6e8f3
+    - apt
+    - yum
+    - dnf
+    - brew
     mirrors:
-      apk:
-        default: https://dl-cdn.alpinelinux.org/alpine/
-        sources:
-        - description: Official Alpine Linux repositories
-          key: default
-          name: Official Alpine Linux
-          url: https://dl-cdn.alpinelinux.org/alpine/
-        - description: Alibaba Cloud mirror (China)
-          key: aliyun
-          name: Aliyun
-          url: https://mirrors.aliyun.com/alpine/
-        - description: Tsinghua University mirror (China)
-          key: tuna
-          name: Tsinghua University
-          url: https://mirrors.tuna.tsinghua.edu.cn/alpine/
-        - description: University of Science and Technology of China
-          key: ustc
-          name: USTC
-          url: https://mirrors.ustc.edu.cn/alpine/
       apt:
         default: https://archive.ubuntu.com/ubuntu/
         sources:
@@ -167,114 +145,6 @@
           key: bjtu
           name: BJTU
           url: https://mirror.bjtu.edu.cn/ubuntu/
-      brew:
-        default: https://github.com/Homebrew/brew.git
-        sources:
-        - description: Official Homebrew repository
-          key: default
-          name: Official Homebrew
-          url: https://github.com/Homebrew/brew.git
-        - description: Tsinghua University mirror (China)
-          key: tuna
-          name: Tsinghua University
-          url: https://mirrors.tuna.tsinghua.edu.cn/git/homebrew/brew.git
-        - description: University of Science and Technology of China
-          key: ustc
-          name: USTC
-          url: https://mirrors.ustc.edu.cn/brew.git
-        - description: Alibaba Cloud mirror (China)
-          key: aliyun
-          name: Aliyun
-          url: https://mirrors.aliyun.com/homebrew/brew.git
-      dnf:
-        default: https://download.fedoraproject.org/pub/fedora/
-        sources:
-<<<<<<< HEAD
-          - name: "Official Fedora"
-            key: "default"
-            url: "https://download.fedoraproject.org/pub/fedora/"
-            description: "Official Fedora repositories"
-          - name: "Aliyun"
-            key: "aliyun"
-            url: "https://mirrors.aliyun.com/fedora/"
-            description: "Alibaba Cloud mirror (China)"
-          - name: "Tsinghua University"
-            key: "tuna"
-            url: "https://mirrors.tuna.tsinghua.edu.cn/fedora/"
-            description: "Tsinghua University mirror (China)"
-          - name: "USTC"
-            key: "ustc"
-            url: "https://mirrors.ustc.edu.cn/fedora/"
-            description: "University of Science and Technology of China"
-          - name: "NetEase"
-            key: "163"
-            url: "https://mirrors.163.com/fedora/"
-            description: "NetEase mirror (China)"
-      brew:
-        default: "https://github.com/Homebrew/brew.git"
-        sources:
-          - name: "Official Homebrew"
-            key: "default"
-            url: "https://github.com/Homebrew/brew.git"
-            description: "Official Homebrew repository"
-          - name: "Tsinghua University"
-            key: "tuna"
-            url: "https://mirrors.tuna.tsinghua.edu.cn/git/homebrew/brew.git"
-            description: "Tsinghua University mirror (China)"
-          - name: "USTC"
-            key: "ustc"
-            url: "https://mirrors.ustc.edu.cn/brew.git"
-            description: "University of Science and Technology of China"
-          - name: "Aliyun"
-            key: "aliyun"
-            url: "https://mirrors.aliyun.com/homebrew/brew.git"
-            description: "Alibaba Cloud mirror (China)"
-
-  user_management:
-=======
-        - description: Official Fedora repositories
-          key: default
-          name: Official Fedora
-          url: https://download.fedoraproject.org/pub/fedora/
-        - description: Alibaba Cloud mirror (China)
-          key: aliyun
-          name: Aliyun
-          url: https://mirrors.aliyun.com/fedora/
-        - description: Tsinghua University mirror (China)
-          key: tuna
-          name: Tsinghua University
-          url: https://mirrors.tuna.tsinghua.edu.cn/fedora/
-        - description: University of Science and Technology of China
-          key: ustc
-          name: USTC
-          url: https://mirrors.ustc.edu.cn/fedora/
-        - description: NetEase mirror (China)
-          key: '163'
-          name: NetEase
-          url: https://mirrors.163.com/fedora/
-      pacman:
-        default: https://archlinux.org/mirrorlist/
-        sources:
-        - description: Official Arch Linux repositories
-          key: default
-          name: Official Arch Linux
-          url: https://archlinux.org/mirrorlist/
-        - description: Alibaba Cloud mirror (China)
-          key: aliyun
-          name: Aliyun
-          url: Server = https://mirrors.aliyun.com/archlinux/$repo/os/$arch
-        - description: Tsinghua University mirror (China)
-          key: tuna
-          name: Tsinghua University
-          url: Server = https://mirrors.tuna.tsinghua.edu.cn/archlinux/$repo/os/$arch
-        - description: University of Science and Technology of China
-          key: ustc
-          name: USTC
-          url: Server = https://mirrors.ustc.edu.cn/archlinux/$repo/os/$arch
-        - description: NetEase mirror (China)
-          key: '163'
-          name: NetEase
-          url: Server = https://mirrors.163.com/archlinux/$repo/os/$arch
       yum:
         default: https://mirror.centos.org/centos/
         sources:
@@ -302,33 +172,48 @@
           key: huawei
           name: Huawei Cloud
           url: https://repo.huaweicloud.com/centos/
-      zypper:
-        default: https://download.opensuse.org/
-        sources:
-        - description: Official openSUSE repositories
-          key: default
-          name: Official openSUSE
-          url: https://download.opensuse.org/
-        - description: Alibaba Cloud mirror (China)
-          key: aliyun
-          name: Aliyun
-          url: https://mirrors.aliyun.com/opensuse/
-        - description: Tsinghua University mirror (China)
-          key: tuna
-          name: Tsinghua University
-          url: https://mirrors.tuna.tsinghua.edu.cn/opensuse/
-        - description: University of Science and Technology of China
-          key: ustc
-          name: USTC
-          url: https://mirrors.ustc.edu.cn/opensuse/
-    supported:
-    - apt
-    - yum
-    - dnf
-    - pacman
-    - zypper
-    - brew
-    - apk
+      dnf:
+        default: https://download.fedoraproject.org/pub/fedora/
+        sources:
+        - description: Official Fedora repositories
+          key: default
+          name: Official Fedora
+          url: https://download.fedoraproject.org/pub/fedora/
+        - description: Alibaba Cloud mirror (China)
+          key: aliyun
+          name: Aliyun
+          url: https://mirrors.aliyun.com/fedora/
+        - description: Tsinghua University mirror (China)
+          key: tuna
+          name: Tsinghua University
+          url: https://mirrors.tuna.tsinghua.edu.cn/fedora/
+        - description: University of Science and Technology of China
+          key: ustc
+          name: USTC
+          url: https://mirrors.ustc.edu.cn/fedora/
+        - description: NetEase mirror (China)
+          key: '163'
+          name: NetEase
+          url: https://mirrors.163.com/fedora/
+      brew:
+        default: https://github.com/Homebrew/brew.git
+        sources:
+        - description: Official Homebrew repository
+          key: default
+          name: Official Homebrew
+          url: https://github.com/Homebrew/brew.git
+        - description: Tsinghua University mirror (China)
+          key: tuna
+          name: Tsinghua University
+          url: https://mirrors.tuna.tsinghua.edu.cn/git/homebrew/brew.git
+        - description: University of Science and Technology of China
+          key: ustc
+          name: USTC
+          url: https://mirrors.ustc.edu.cn/brew.git
+        - description: Alibaba Cloud mirror (China)
+          key: aliyun
+          name: Aliyun
+          url: https://mirrors.aliyun.com/homebrew/brew.git
   system_info:
     auto_refresh: true
     components:
@@ -338,7 +223,6 @@
     - memory_info
     - disk_info
     - network_info
->>>>>>> 0dd6e8f3
     enabled: true
     export_formats:
     - json
